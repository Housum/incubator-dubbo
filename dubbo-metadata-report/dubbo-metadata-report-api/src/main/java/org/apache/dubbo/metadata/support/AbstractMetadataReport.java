--- conflicted
+++ resolved
@@ -17,10 +17,6 @@
 package org.apache.dubbo.metadata.support;
 
 import com.google.gson.Gson;
-<<<<<<< HEAD
-=======
-import org.apache.commons.lang3.time.DateUtils;
->>>>>>> b727c87e
 import org.apache.dubbo.common.Constants;
 import org.apache.dubbo.common.URL;
 import org.apache.dubbo.common.logger.Logger;
@@ -42,10 +38,6 @@
 import java.nio.channels.FileChannel;
 import java.nio.channels.FileLock;
 import java.util.Calendar;
-<<<<<<< HEAD
-=======
-import java.util.Date;
->>>>>>> b727c87e
 import java.util.Iterator;
 import java.util.Map;
 import java.util.Properties;
@@ -106,11 +98,7 @@
         loadProperties();
         metadataReportRetry = new MetadataReportRetry(reportURL.getParameter(Constants.RETRY_TIMES_KEY, 60 * 60), reportURL.getParameter(Constants.RETRY_PERIOD_KEY, 3000));
         // cycle report the data switch
-<<<<<<< HEAD
-        if(reportURL.getParameter(Constants.CYCLE_REPORT_KEY, true)){
-=======
         if (reportURL.getParameter(Constants.CYCLE_REPORT_KEY, true)) {
->>>>>>> b727c87e
             scheduler.scheduleAtFixedRate(new Runnable() {
                 @Override
                 public void run() {
@@ -321,7 +309,6 @@
      * @return
      */
     long calculateStartTime() {
-<<<<<<< HEAD
         Calendar calendar = Calendar.getInstance();
         long nowMill = calendar.getTimeInMillis();
         calendar.set(Calendar.HOUR_OF_DAY, 0);
@@ -329,12 +316,6 @@
         calendar.set(Calendar.SECOND, 0);
         calendar.set(Calendar.MILLISECOND, 0);
         long subtract = calendar.getTimeInMillis() + ONE_DAY_IN_MIll - nowMill;
-=======
-        Date now = new Date();
-        long nowMill = now.getTime();
-        long today0 = DateUtils.truncate(now, Calendar.DAY_OF_MONTH).getTime();
-        long subtract = today0 + ONE_DAY_IN_MIll - nowMill;
->>>>>>> b727c87e
         Random r = new Random();
         return subtract + (FOUR_HOURS_IN_MIll / 2) + r.nextInt(FOUR_HOURS_IN_MIll);
     }
